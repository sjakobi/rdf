--- conflicted
+++ resolved
@@ -3,10 +3,7 @@
 require 'rdf/ntriples'
 require 'rdf/spec/format'
 require 'rdf/spec/reader'
-<<<<<<< HEAD
-=======
 require 'rdf/spec/writer'
->>>>>>> 968320a8
 
 describe RDF::NTriples::Format do
   before(:each) do
