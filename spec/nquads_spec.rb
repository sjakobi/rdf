--- conflicted
+++ resolved
@@ -79,7 +79,6 @@
   # @see lib/rdf/spec/reader.rb in rdf-spec
   it_should_behave_like RDF_Reader
 
-<<<<<<< HEAD
   describe ".for" do
     formats = [
       :nquads,
@@ -139,64 +138,6 @@
         graph.statements.first.should == statement
       end
     end
-=======
-  it "should be discoverable" do
-    readers = [
-      RDF::Reader.for(:nquads),
-      RDF::Reader.for('etc/doap.nq'),
-      RDF::Reader.for(:file_name      => 'etc/doap.nq'),
-      RDF::Reader.for(:file_extension => 'nq'),
-      RDF::Reader.for(:content_type   => 'text/x-nquads'),
-    ]
-    readers.each { |reader| reader.should == RDF::NQuads::Reader }
->>>>>>> d976b7f1
-  end
-
-  context "#initialize" do
-    before :all do
-      @testfile = fixture_path('test.nt')
-    end
-
-    it "should accept files" do
-      lambda { @reader_class.new(File.open(@testfile)) }.should_not raise_error
-    end
-
-    it "should accept IO streams" do
-      lambda { @reader_class.new(StringIO.new('')) }.should_not raise_error
-    end
-
-    it "should accept strings" do
-      lambda { @reader_class.new('') }.should_not raise_error
-    end
-  end
-
-  context "with simple triples" do
-    [
-      ['<a> <b> <c> .', RDF::Statement.new(RDF::URI("a"), RDF::URI("b"), RDF::URI("c"))],
-      ['<a> <b> _:c .', RDF::Statement.new(RDF::URI("a"), RDF::URI("b"), RDF::Node.new("c"))],
-      ['<a> <b> "c" .', RDF::Statement.new(RDF::URI("a"), RDF::URI("b"), RDF::Literal("c"))],
-      ['_:a <b> <c> .', RDF::Statement.new(RDF::Node.new("a"), RDF::URI("b"), RDF::URI("c"))],
-    ].each do |(str, statement)|
-      it "parses #{str.inspect}" do
-        graph = RDF::Graph.new << @reader_class.new(str)
-        graph.size.should == 1
-        graph.statements.first.should == statement
-      end
-    end
-  end
-  
-  context "with simple quads" do
-    [
-      ['<a> <b> <c> <d> .', RDF::Statement.new(RDF::URI("a"), RDF::URI("b"), RDF::URI("c"), :context => RDF::URI("d"))],
-      ['<a> <b> <c> _:d .', RDF::Statement.new(RDF::URI("a"), RDF::URI("b"), RDF::URI("c"), :context => RDF::Node.new("d"))],
-      ['<a> <b> <c> "d" .', RDF::Statement.new(RDF::URI("a"), RDF::URI("b"), RDF::URI("c"), :context => RDF::Literal("d"))],
-    ].each do |(str, statement)|
-      it "parses #{str.inspect}" do
-        graph = RDF::Graph.new << @reader_class.new(str)
-        graph.size.should == 1
-        graph.statements.first.should == statement
-      end
-    end
   end
 end
 
@@ -206,7 +147,6 @@
     @writer = RDF::NQuads::Writer.new
   end
 
-<<<<<<< HEAD
   describe ".for" do
     formats = [
       :nquads,
@@ -251,48 +191,5 @@
         end
       end
     end
-=======
-  it "should be discoverable" do
-    writers = [
-      RDF::Writer.for(:nquads),
-      RDF::Writer.for('tmp/test.nq'),
-      RDF::Writer.for(:file_name      => 'tmp/test.nq'),
-      RDF::Writer.for(:file_extension => 'nq'),
-      RDF::Writer.for(:content_type   => 'text/x-nquads'),
-    ]
-    writers.each { |writer| writer.should == RDF::NQuads::Writer }
->>>>>>> d976b7f1
-  end
-  
-  # @see lib/rdf/spec/writer.rb in rdf-spec
-  it_should_behave_like RDF_Writer
-  
-  context "#initialize" do
-    describe "writing statements" do
-      context "with simple triples" do
-        [
-          ['<a> <b> <c> .', RDF::Statement.new(RDF::URI("a"), RDF::URI("b"), RDF::URI("c"))],
-          ['<a> <b> _:c .', RDF::Statement.new(RDF::URI("a"), RDF::URI("b"), RDF::Node.new("c"))],
-          ['<a> <b> "c" .', RDF::Statement.new(RDF::URI("a"), RDF::URI("b"), RDF::Literal("c"))],
-          ['_:a <b> <c> .', RDF::Statement.new(RDF::Node.new("a"), RDF::URI("b"), RDF::URI("c"))],
-        ].each do |(str, statement)|
-          it "writes #{str.inspect}" do
-            @writer_class.buffer {|w| w << statement}.should == "#{str}\n"
-          end
-        end
-      end
-
-      context "with simple quads" do
-        [
-          ['<a> <b> <c> <d> .', RDF::Statement.new(RDF::URI("a"), RDF::URI("b"), RDF::URI("c"), :context => RDF::URI("d"))],
-          ['<a> <b> <c> _:d .', RDF::Statement.new(RDF::URI("a"), RDF::URI("b"), RDF::URI("c"), :context => RDF::Node.new("d"))],
-          ['<a> <b> <c> "d" .', RDF::Statement.new(RDF::URI("a"), RDF::URI("b"), RDF::URI("c"), :context => RDF::Literal("d"))],
-        ].each do |(str, statement)|
-          it "writes #{str.inspect}" do
-            @writer_class.buffer {|w| w << statement}.should == "#{str}\n"
-          end
-        end
-      end
-    end
   end
 end