# coding: utf-8
require File.join(File.dirname(__FILE__), 'spec_helper')

describe RDF::Literal do
  XSD = RDF::XSD

  def self.literal(selector)
    case selector
    when :empty       then ['']
    when :plain       then ['Hello']
    when :empty_lang  then ['', {:language => :en}]
    when :plain_lang  then ['Hello', {:language => :en}]
    when :string      then ['String', {:datatype => RDF::XSD.string}]
    when :false       then [false]
    when :true        then [true]
    when :int         then [123]
    when :long        then [9223372036854775807]
    when :double      then [3.1415]
    when :date        then [Date.new(2010)]
    when :datetime    then [DateTime.new(2011)]
    when :time        then [Time.parse('01:02:03Z')]
    when :date        then [Date.new(2010)]
    else
      raise("unexpected literal: :#{selector}")
    end
  end

  def self.literals(*selector)
    selector.inject([]) do |ary, sel|
      ary += case sel
<<<<<<< HEAD
      when :all_simple        then [:empty, :plain].map {|sel| literal(sel)}
      when :all_plain_no_lang then [:empty, :plain, :string].map {|sel| literal(sel)}
      when :all_plain_lang    then [:empty_lang, :plain_lang].map {|sel| literal(sel)}
      when :all_native        then [:false, :true, :int, :long, :double, :time, :date, :datetime].map {|sel| literal(sel)}
      when :all_plain         then literals(:all_plain_no_lang, :all_plain_lang)
=======
      when :all_simple        then [:empty, :plain, :string].map {|sel| literal(sel)}
      when :all_plain_lang    then [:empty_lang, :plain_lang].map {|sel| literal(sel)}
      when :all_native        then [:false, :true, :int, :long, :double, :time, :date, :datetime].map {|sel| literal(sel)}
      when :all_plain         then literals(:all_simple, :all_plain_lang)
>>>>>>> 24747e2f
      else                         literals(:all_plain, :all_native)
      end
    end
  end

  describe "new" do
    it "instantiates empty string" do
      expect { RDF::Literal.new('') }.not_to raise_error
    end

    it "instantiates empty string with language" do
      expect { RDF::Literal.new('', :language => :en) }.not_to raise_error
    end

    it "instantiates from native datatype" do
      expect { RDF::Literal.new(123) }.not_to raise_error
    end

    describe "c18n" do
      it "normalizes language to lower-case" do
        expect(RDF::Literal.new('Upper', :language => :EN, :canonicalize => true).language).to eq :en
      end

      it "supports sub-taged language specification" do
        expect(RDF::Literal.new('Hi', :language => :"en-us", :canonicalize => true).language).to eq :"en-us"
      end

      {
        "true"  => "true",
        "false" => "false",
        "tRuE"  => "true",
        "FaLsE" => "false",
        "1"     => "true",
        "0"     => "false",
      }.each_pair do |value, str|
        it "does not normalize boolean '#{value}' by default" do
          expect(RDF::Literal.new(value, :datatype => RDF::XSD.boolean, :canonicalize => false).to_s).to eq value
        end

        it "normalizes boolean '#{value}' to '#{str}'" do
          expect(RDF::Literal.new(value, :datatype => RDF::XSD.boolean, :canonicalize => true).to_s).to eq str
        end

        it "instantiates '#{value}' as RDF::Literal::Boolean" => true do
          expect(RDF::Literal.new(value, :datatype => RDF::XSD.boolean, :canonicalize => true)).to be_a(RDF::Literal::Boolean)
        end

        it "causes normalized '#{value}' to be == '#{str}'" do
          expect(RDF::Literal.new(value, :datatype => RDF::XSD.boolean, :canonicalize => true)).to eq RDF::Literal.new(str, :datatype => RDF::XSD.boolean, :canonicalize => false)
        end
      end

      {
        "01" => "1",
        "1"  => "1",
        "-1" => "-1",
        "+1" => "1",
      }.each_pair do |value, str|
        it "does not normalize integer '#{value}' by default" do
          expect(RDF::Literal.new(value, :datatype => RDF::XSD.integer, :canonicalize => false).to_s).to eq value
        end

        it "normalizes integer '#{value}' to '#{str}'" do
          expect(RDF::Literal.new(value, :datatype => RDF::XSD.integer, :canonicalize => true).to_s).to eq str
        end

        it "instantiates '#{value}' as RDF::Literal::Integer" => true do
          expect(RDF::Literal.new(value, :datatype => RDF::XSD.integer, :canonicalize => true)).to be_a(RDF::Literal::Integer)
        end

        it "causes normalized '#{value}' to be == '#{str}'" do
          expect(RDF::Literal.new(value, :datatype => RDF::XSD.integer, :canonicalize => true)).to eq RDF::Literal.new(str, :datatype => RDF::XSD.integer, :canonicalize => false)
        end
      end

      {
        "1"                              => "1.0",
        "-1"                             => "-1.0",
        "1."                             => "1.0",
        "1.0"                            => "1.0",
        "1.00"                           => "1.0",
        "+001.00"                        => "1.0",
        "123.456"                        => "123.456",
        "2.345"                          => "2.345",
        "1.000000000"                    => "1.0",
        "2.3"                            => "2.3",
        "2.234000005"                    => "2.234000005",
        "2.2340000000000005"             => "2.2340000000000005",
        "2.23400000000000005"            => "2.234",
        "2.23400000000000000000005"      => "2.234",
        "1.2345678901234567890123457890" => "1.2345678901234567",
      }.each_pair do |value, str|
        it "does not normalize decimal '#{value}' by default" do
          expect(RDF::Literal.new(value, :datatype => RDF::XSD.decimal, :canonicalize => false).to_s).to eq value
        end

        it "normalizes decimal '#{value}' to '#{str}'" do
          expect(RDF::Literal.new(value, :datatype => RDF::XSD.decimal, :canonicalize => true).to_s).to eq str
        end

        it "instantiates '#{value}' as RDF::Literal::Decimal" => true do
          expect(RDF::Literal.new(value, :datatype => RDF::XSD.decimal, :canonicalize => true)).to be_a(RDF::Literal::Decimal)
        end

        it "causes normalized '#{value}' to be == '#{str}'" do
          expect(RDF::Literal.new(value, :datatype => RDF::XSD.decimal, :canonicalize => true)).to eq RDF::Literal.new(str, :datatype => RDF::XSD.decimal, :canonicalize => false)
        end
      end

      {
        "1"         => "1.0E0",
        "-1"        => "-1.0E0",
        "+01.000"   => "1.0E0",
        #"1."        => "1.0E0",
        "1.0"       => "1.0E0",
        "123.456"   => "1.23456E2",
        "1.0e+1"    => "1.0E1",
        "1.0e-10"   => "1.0E-10",
        "123.456e4" => "1.23456E6",
        "3E1"       => "3.0E1",
        "1.1e-01"   => "1.1E-1",
      }.each_pair do |value, str|
        it "does not normalize double '#{value}' by default" do
          expect(RDF::Literal.new(value, :datatype => RDF::XSD.double, :canonicalize => false).to_s).to eq value
        end

        it "normalizes double '#{value}' to '#{str}'" do
          expect(RDF::Literal.new(value, :datatype => RDF::XSD.double, :canonicalize => true).to_s).to eq str
        end

        it "instantiates '#{value}' as RDF::Literal::Double" => true do
          expect(RDF::Literal.new(value, :datatype => RDF::XSD.double, :canonicalize => true)).to be_a(RDF::Literal::Double)
        end

        it "causes normalized '#{value}' to be == '#{str}'" do
          expect(RDF::Literal.new(value, :datatype => RDF::XSD.double, :canonicalize => true)).to eq RDF::Literal.new(str, :datatype => RDF::XSD.double, :canonicalize => false)
        end
      end

      # Native representations
      [Date.today, Time.now, DateTime.now].each do |v|
        it "creates a valid literal from #{v.inspect}" do
          expect(RDF::Literal(v, :canonicalize => true)).to be_valid
        end
      end

      # DateTime
      {
        "2010-01-01T00:00:00Z"      => "2010-01-01T00:00:00Z",
        "2010-01-01T00:00:00.0000Z" => "2010-01-01T00:00:00Z",
        "2010-01-01T00:00:00"       => "2010-01-01T00:00:00Z",
        "2010-01-01T00:00:00+00:00" => "2010-01-01T00:00:00Z",
        "2010-01-01T01:00:00+01:00" => "2010-01-01T00:00:00Z",
        "2009-12-31T23:00:00-01:00" => "2010-01-01T00:00:00Z",
        "-2010-01-01T00:00:00Z"     => "-2010-01-01T00:00:00Z",
      }.each_pair do |value, str|
        it "does not normalize dateTime '#{value}' by default" do
          expect(RDF::Literal.new(value, :datatype => RDF::XSD.dateTime, :canonicalize => false).to_s).to eq value
        end

        it "normalizes dateTime '#{value}' to '#{str}'" do
          expect(RDF::Literal.new(value, :datatype => RDF::XSD.dateTime, :canonicalize => true).to_s).to eq str
        end

        it "instantiates '#{value}' as RDF::Literal::DateTime" => true do
          expect(RDF::Literal.new(value, :datatype => RDF::XSD.dateTime, :canonicalize => true)).to be_a(RDF::Literal::DateTime)
        end

        it "causes normalized '#{value}' to be == '#{str}'" do
          expect(RDF::Literal.new(value, :datatype => RDF::XSD.dateTime, :canonicalize => true)).to eq RDF::Literal.new(str, :datatype => RDF::XSD.dateTime, :canonicalize => false)
        end
      end

      # Date
      {
        "2010-01-01Z"      => "2010-01-01Z",
        "2010-01-01"       => "2010-01-01Z",
        "2010-01-01+00:00" => "2010-01-01Z",
        "2010-01-01+01:00" => "2010-01-01Z",
        "2009-12-31-01:00" => "2009-12-31Z",
        "-2010-01-01Z"     => "-2010-01-01Z",
      }.each_pair do |value, str|
        it "does not normalize date '#{value}' by default" do
          expect(RDF::Literal.new(value, :datatype => RDF::XSD.date, :canonicalize => false).to_s).to eq value
        end

        it "normalizes date '#{value}' to '#{str}'" do
          expect(RDF::Literal.new(value, :datatype => RDF::XSD.date, :canonicalize => true).to_s).to eq str
        end

        it "instantiates '#{value}' as RDF::Literal::Date" => true do
          expect(RDF::Literal.new(value, :datatype => RDF::XSD.date, :canonicalize => true)).to be_a(RDF::Literal::Date)
        end

        it "causes normalized '#{value}' to be == '#{str}'" do
          expect(RDF::Literal.new(value, :datatype => RDF::XSD.date, :canonicalize => true)).to eq RDF::Literal.new(str, :datatype => RDF::XSD.date, :canonicalize => false)
        end
      end

      # Time
      {
        "00:00:00Z"      => "00:00:00Z",
        "00:00:00.0000Z" => "00:00:00Z",
        "00:00:00+00:00" => "00:00:00Z",
        "01:00:00+01:00" => "00:00:00Z",
        "23:00:00-01:00" => "00:00:00Z",
      }.each_pair do |value, str|
        it "does not normalize dateTime '#{value}' by default" do
          expect(RDF::Literal.new(value, :datatype => RDF::XSD.time, :canonicalize => false).to_s).to eq value
        end

        it "normalizes time '#{value}' to '#{str}'" do
          expect(RDF::Literal.new(value, :datatype => RDF::XSD.time, :canonicalize => true).to_s).to eq str
        end

        it "instantiates '#{value}' as RDF::Literal::Time" => true do
          expect(RDF::Literal.new(value, :datatype => RDF::XSD.time, :canonicalize => true)).to be_a(RDF::Literal::Time)
        end

        it "causes normalized '#{value}' to be == '#{str}'" do
          expect(RDF::Literal.new(value, :datatype => RDF::XSD.time, :canonicalize => true)).to eq RDF::Literal.new(str, :datatype => RDF::XSD.time, :canonicalize => false)
        end
      end
    end
  end

  describe "#plain?" do
    literals(:all_plain).each do |args|
      it "returns true for #{args.inspect}" do
        expect(RDF::Literal.new(*args)).to be_plain
      end
    end

    (literals(:all) - literals(:all_plain)).each do |args|
<<<<<<< HEAD
      it "returns false for #{args.inspect}" do
        expect(RDF::Literal.new(*args)).not_to be_plain
      end
    end
  end

  describe "#simple?" do
    literals(:all_simple).each do |args|
      it "returns true for #{args.inspect}" do
        expect(RDF::Literal.new(*args)).to be_simple
      end
    end

    (literals(:all) - literals(:all_simple)).each do |args|
      it "returns false for #{args.inspect}" do
=======
      it "returns false for #{args.inspect}" do
        expect(RDF::Literal.new(*args)).not_to be_plain
      end
    end
  end

  describe "#simple?" do
    literals(:all_simple).each do |args|
      it "returns true for #{args.inspect}" do
        expect(RDF::Literal.new(*args)).to be_simple
      end
    end

    (literals(:all) - literals(:all_simple)).each do |args|
      it "returns false for #{args.inspect}" do
>>>>>>> 24747e2f
        expect(RDF::Literal.new(*args)).not_to be_simple
      end
    end
  end

  describe "#language" do
    literals(:all_plain_lang).each do |args|
      it "returns language for #{args.inspect}" do
        expect(RDF::Literal.new(*args).language).to eq :en
      end
    end

    (literals(:all) - literals(:all_plain_lang)).each do |args|
      it "returns nil for #{args.inspect}" do
        expect(RDF::Literal.new(*args).language).to be_nil
      end
    end
  end

  describe "#datatype" do
<<<<<<< HEAD
    literals(:all_simple, :all_plain_lang).each do |args|
      it "returns nil for #{args.inspect}" do
        expect(RDF::Literal.new(*args).datatype).to be_nil
      end
    end

    {
      123 => "integer",
      true => "boolean",
      false => "boolean",
      9223372036854775807 => "integer",
      3.1415 => "double",
      Date.new(2010) => "date",
      DateTime.new(2011) => "dateTime",
      Time.parse("01:02:03Z") => "time"
    }.each_pair do |value, type|
      it "returns xsd.#{type} for #{value.inspect} #{value.class}" do
        expect(RDF::Literal.new(value).datatype).to eq XSD[type]
      end
    end
  end

  describe "#typed?" do
    literals(:all_simple, :all_plain_lang).each do |args|
      it "returns false for #{args.inspect}" do
        expect(RDF::Literal.new(*args)).not_to be_typed
      end
    end

    (literals(:all) - literals(:all_simple, :all_plain_lang)).each do |args|
      it "returns true for #{args.inspect}" do
        expect(RDF::Literal.new(*args)).to be_typed
      end
    end
  end

  describe "#==" do
    literals(:all_plain).each do |args|
      it "returns true for #{args.inspect}" do
        expect(RDF::Literal.new(*args)).to eq RDF::Literal.new(*args)
      end
    end

    literals(:all_simple).each do |args|
      it "returns true for value of #{args.inspect}" do
        expect(RDF::Literal.new(*args)).to eq RDF::Literal.new(*args).value
      end
    end

    literals(:all_plain_lang).each do |args|
      it "returns false for value of #{args.inspect}" do
        expect(RDF::Literal.new(*args)).not_to eq RDF::Literal.new(*args).value
      end
    end

    literals(:all_native).each do |args|
      it "returns true for #{args.inspect}" do
        expect(RDF::Literal.new(*args)).to eq RDF::Literal.new(*args)
      end

      it "returns true for value of #{args.inspect}" do
        literal = RDF::Literal.new(*args)
=======
    literals(:all_simple).each do |args|
      it "returns xsd:string for #{args.inspect}" do
        literal = RDF::Literal.new(*args)
        expect(literal.datatype).to eq RDF::XSD.string
      end
    end

    {
      123 => "integer",
      true => "boolean",
      false => "boolean",
      9223372036854775807 => "integer",
      3.1415 => "double",
      Date.new(2010) => "date",
      DateTime.new(2011) => "dateTime",
      Time.parse("01:02:03Z") => "time"
    }.each_pair do |value, type|
      it "returns xsd.#{type} for #{value.inspect} #{value.class}" do
        expect(RDF::Literal.new(value).datatype).to eq XSD[type]
      end
    end
  end

  describe "#typed?" do
    literals(:all_simple, :all_plain_lang).each do |args|
      it "returns false for #{args.inspect}" do
        expect(RDF::Literal.new(*args)).not_to be_typed
      end
    end

    (literals(:all) - literals(:all_simple, :all_plain_lang)).each do |args|
      it "returns true for #{args.inspect}" do
        expect(RDF::Literal.new(*args)).to be_typed
      end
    end
  end

  describe "#==" do
    literals(:all_plain).each do |args|
      it "returns true for #{args.inspect}" do
        expect(RDF::Literal.new(*args)).to eq RDF::Literal.new(*args)
      end
    end

    literals(:all_simple).each do |args|
      it "returns true for value of #{args.inspect}" do
        expect(RDF::Literal.new(*args)).to eq RDF::Literal.new(*args).value
      end
    end

    literals(:all_plain_lang).each do |args|
      it "returns false for value of #{args.inspect}" do
        expect(RDF::Literal.new(*args)).not_to eq RDF::Literal.new(*args).value
      end
    end

    literals(:all_native).each do |args|
      it "returns true for #{args.inspect}" do
        expect(RDF::Literal.new(*args)).to eq RDF::Literal.new(*args)
      end

      it "returns true for value of #{args.inspect}" do
        literal = RDF::Literal.new(*args)
>>>>>>> 24747e2f
        #expect(literal).to eq literal.value # FIXME: fails on xsd:date, xsd:time, and xsd:dateTime
      end
    end
    it "returns true for language taged literals differring in case" do
      l1 = RDF::Literal.new("foo", :language => :en)
      l2 = RDF::Literal.new("foo", :language => :EN)
      expect(l1).to eq l2
    end
  end

  describe "#to_s" do
    literals(:all_plain).each do |args|
      it "returns value for #{args.inspect}" do
        literal = RDF::Literal.new(*args)
        expect(literal.to_s).to eql(literal.value)
      end
    end

    {
      literal(:int)      => "123",
      literal(:true)     => "true",
      literal(:false)    => "false",
      literal(:long)     => "9223372036854775807",
      literal(:double)   => "3.1415",
      literal(:date)     => "2010-01-01Z",
      literal(:datetime) => "2011-01-01T00:00:00Z",
      literal(:time)     => "01:02:03Z"
    }.each_pair do |args, rep|
      it "returns #{rep} for #{args.inspect}" do
        literal = RDF::Literal.new(*args)
        expect(literal.to_s).to eql(rep)
      end
    end
  end

  describe "#object" do
    literals(:all_plain).each do |args|
      it "returns value for #{args.inspect}" do
        literal = RDF::Literal.new(*args)
        expect(literal.object).to eql(literal.value)
      end
    end

    {
      literal(:int)      => 123,
      literal(:true)     => true,
      literal(:false)    => false,
      literal(:long)     => 9223372036854775807,
      literal(:double)   => 3.1415,
      literal(:date)     => Date.new(2010),
      literal(:datetime) => DateTime.new(2011),
      literal(:time)     => Time.parse('01:02:03Z')
    }.each_pair do |args, value|
      it "returns object for #{args.inspect}" do
        literal = RDF::Literal.new(*args)
        expect(literal.object).to eql(value)
      end
    end
  end

  describe "#anonymous?" do
    it "returns false" do
      expect(RDF::Literal.new("")).not_to be_anonymous
    end
  end

  describe "#valid?" do
    # Boolean
    {
      "true"  => "true",
      "false" => "false",
      "tRuE"  => "true",
      "FaLsE" => "false",
      "1"     => "true",
      "0"     => "false",
    }.each_pair do |value, str|
      it "validates boolean '#{value}'" do
        expect(RDF::Literal.new(value, :datatype => RDF::XSD.boolean)).to be_valid
        expect(RDF::Literal.new(value, :datatype => RDF::XSD.boolean)).not_to be_invalid
      end
    end

    # Integer
    {
      "01" => "1",
      "1"  => "1",
      "-1" => "-1",
      "+1" => "1",
    }.each_pair do |value, str|
      it "validates integer '#{value}'" do
        expect(RDF::Literal.new(value, :datatype => RDF::XSD.integer)).to be_valid
        expect(RDF::Literal.new(value, :datatype => RDF::XSD.integer)).not_to be_invalid
      end
    end

    # Decimal
    {
      "1"                              => "1.0",
      "-1"                             => "-1.0",
      "1."                             => "1.0",
      "1.0"                            => "1.0",
      "1.00"                           => "1.0",
      "+001.00"                        => "1.0",
      "123.456"                        => "123.456",
      "2.345"                          => "2.345",
      "1.000000000"                    => "1.0",
      "2.3"                            => "2.3",
      "2.234000005"                    => "2.234000005",
      "2.2340000000000005"             => "2.2340000000000005",
      "2.23400000000000005"            => "2.234",
      "2.23400000000000000000005"      => "2.234",
      "1.2345678901234567890123457890" => "1.2345678901234567",
    }.each_pair do |value, str|
      it "validates decimal '#{value}'" do
        expect(RDF::Literal.new(value, :datatype => RDF::XSD.decimal)).to be_valid
        expect(RDF::Literal.new(value, :datatype => RDF::XSD.decimal)).not_to be_invalid
      end
    end

    # Double
    {
      "1"         => "1.0E0",
      "-1"        => "-1.0E0",
      "+01.000"   => "1.0E0",
      #"1."        => "1.0E0",
      "1.0"       => "1.0E0",
      "123.456"   => "1.23456E2",
      "1.0e+1"    => "1.0E1",
      "1.0e-10"   => "1.0E-10",
      "123.456e4" => "1.23456E6",
      "+INF"      => "INF",
      "INF"       => "INF",
      "-INF"      => "-INF",
      "NaN"       => "NaN",
      "3E1"       => "3.0E1"
    }.each_pair do |value, str|
      it "validates double '#{value}'" do
        expect(RDF::Literal.new(value, :datatype => RDF::XSD.double)).to be_valid
        expect(RDF::Literal.new(value, :datatype => RDF::XSD.double)).not_to be_invalid
      end
    end

    # DateTime
    {
      "2010-01-01T00:00:00Z"      => "2010-01-01T00:00:00Z",
      "2010-01-01T00:00:00.0000Z" => "2010-01-01T00:00:00Z",
      "2010-01-01T00:00:00"       => "2010-01-01T00:00:00Z",
      "2010-01-01T00:00:00+00:00" => "2010-01-01T00:00:00Z",
      "2010-01-01T01:00:00+01:00" => "2010-01-01T01:00:00+01:00",
      "2009-12-31T23:00:00-01:00" => "2009-12-31T23:00:00-01:00",
      "-2010-01-01T00:00:00Z"     => "-2010-01-01T00:00:00Z",
    }.each_pair do |value, str|
      it "validates dateTime '#{value}'" do
        expect(RDF::Literal.new(value, :datatype => RDF::XSD.dateTime)).to be_valid
        expect(RDF::Literal.new(value, :datatype => RDF::XSD.dateTime)).not_to be_invalid
      end
    end

    # Date
    {
      "2010-01-01Z"      => "2010-01-01Z",
      "2010-01-01"       => "2010-01-01Z",
      "2010-01-01+00:00" => "2010-01-01Z",
      "2010-01-01+01:00" => "2010-01-01Z",
      "2009-12-31-01:00" => "2009-12-31Z",
      "-2010-01-01Z"     => "-2010-01-01Z",
    }.each_pair do |value, str|
      it "validates date '#{value}'" do
        expect(RDF::Literal.new(value, :datatype => RDF::XSD.date)).to be_valid
        expect(RDF::Literal.new(value, :datatype => RDF::XSD.date)).not_to be_invalid
      end
    end

    # Time
    {
      "00:00:00Z"      => "00:00:00Z",
      "00:00:00.0000Z" => "00:00:00Z",
      "00:00:00"       => "00:00:00Z",
      "00:00:00+00:00" => "00:00:00Z",
      "01:00:00+01:00" => "00:00:00Z",
      "23:00:00-01:00" => "00:00:00Z",
    }.each_pair do |value, str|
      it "validates time '#{value}'" do
        expect(RDF::Literal.new(value, :datatype => RDF::XSD.time)).to be_valid
        expect(RDF::Literal.new(value, :datatype => RDF::XSD.time)).not_to be_invalid
      end
    end
  end

  describe "#invalid?" do
    {
      "foo"                    => RDF::XSD.boolean,
      "bar"                    => RDF::XSD.integer,
      "baz"                    => RDF::XSD.decimal,
      "fub"                    => RDF::XSD.double,
      "xyz"                    => RDF::XSD.integer,
      "12xyz"                  => RDF::XSD.integer,
      "12.xyz"                 => RDF::XSD.decimal,
      "xy.z"                   => RDF::XSD.double,
      "+1.0z"                  => RDF::XSD.double,

      "+2010-01-01T00:00:00Z"  => RDF::XSD.dateTime,
      "2010-01-01T00:00:00FOO" => RDF::XSD.dateTime,
      "02010-01-01T00:00:00"   => RDF::XSD.dateTime,
      "2010-01-01"             => RDF::XSD.dateTime,
      "2010-1-1T00:00:00"      => RDF::XSD.dateTime,
      "0000-01-01T00:00:00"    => RDF::XSD.dateTime,
      "2010-07"                => RDF::XSD.dateTime,
      "2010"                   => RDF::XSD.dateTime,

      "+2010-01-01Z"           => RDF::XSD.date,
      "2010-01-01TFOO"         => RDF::XSD.date,
      "02010-01-01"            => RDF::XSD.date,
      "2010-1-1"               => RDF::XSD.date,
      "0000-01-01"             => RDF::XSD.date,
      "2011-07"                => RDF::XSD.date,
      "2011"                   => RDF::XSD.date,

      "+00:00:00Z"             => RDF::XSD.time,
      "-00:00:00Z"             => RDF::XSD.time,
    }.each_pair do |value, datatype|
      it "does not validate for '#{value}'" do
        expect(RDF::Literal.new(value, :datatype => datatype)).to be_invalid
        expect(RDF::Literal.new(value, :datatype => datatype)).not_to be_valid
      end
    end
  end

  describe RDF::Literal::Numeric do
    describe "#abs" do
      {
        1                  => 1,
        -1                 => 1,
        0                  => 0,
        BigDecimal("1.1")  => BigDecimal("1.1"),
        BigDecimal("-1.1") => BigDecimal("1.1"),
        +0.0               => +0.0,
        -0.0               => +0.0,
        1.2e3              => 1.2e3,
        -1.2e3             => 1.2e3,
        Float::INFINITY    => Float::INFINITY,
        -Float::INFINITY   => Float::INFINITY,
      }.each do |value, result|
        it "#{value} => #{result}" do
          expect(RDF::Literal(value).abs).to eq RDF::Literal(result)
        end
      end
    end

    describe "#round" do
      {
        1                  => 1,
        -1                 => -1,
        0                  => 0,
        BigDecimal("1.1")  => BigDecimal("1"),
        BigDecimal("-1.1") => BigDecimal("-1"),
        BigDecimal("1.5")  => BigDecimal("2"),
        BigDecimal("-1.5") => BigDecimal("-2"),
        +0.0               => 0,
        -0.0               => 0,
        1.5                => 2,
        -1.5               => -2,
        1.2e0              => 1.0e0,
        -1.2e0             => -1.0e0
      }.each do |value, result|
        it "#{value} => #{result}" do
          expect(RDF::Literal(value).round).to eq RDF::Literal(result)
        end
      end
    end

    describe "#ceil" do
      {
        1                  => 1,
        -1                 => -1,
        0                  => 0,
        BigDecimal("1.1")  => BigDecimal("2"),
        BigDecimal("-1.1") => BigDecimal("-1"),
        BigDecimal("1.5")  => BigDecimal("2"),
        BigDecimal("-1.5") => BigDecimal("-1"),
        +0.0               => 0,
        -0.0               => 0,
        1.5                => 2,
        -1.5               => -1,
        1.2e0              => 2.0e0,
        -1.2e0             => -1.0e0
      }.each do |value, result|
        it "#{value} => #{result}" do
          expect(RDF::Literal(value).ceil).to eq RDF::Literal(result)
        end
      end

      describe "#floor" do
        {
          1                  => 1,
          -1                 => -1,
          0                  => 0,
          BigDecimal("1.1")  => BigDecimal("1"),
          BigDecimal("-1.1") => BigDecimal("-2"),
          BigDecimal("1.5")  => BigDecimal("1"),
          BigDecimal("-1.5") => BigDecimal("-2"),
          +0.0               => 0,
          -0.0               => 0,
          1.5                => 1,
          -1.5               => -2,
          1.2e0              => 1.0e0,
          -1.2e0             => -2.0e0
        }.each do |value, result|
          it "#{value} => #{result}" do
            expect(RDF::Literal(value).floor).to eq RDF::Literal(result)
          end
        end
      end
    end
  end

  describe RDF::Literal::Double do
    before(:each) do
      @nan = RDF::Literal::Double.new("NaN")
      @inf = RDF::Literal::Double.new("INF")
    end

    it "recognizes INF" do
      expect(@inf).to be_infinite
      expect(RDF::Literal.new('INF', :datatype => RDF::Literal::Double::DATATYPE)).to eq @inf
    end

    it "recognizes -INF" do
      expect(@inf).to be_infinite
      expect(RDF::Literal.new('-INF', :datatype => RDF::Literal::Double::DATATYPE)).to eq -@inf
    end

    it "recognizes NaN" do
      expect(@nan).to be_nan
      expect(RDF::Literal.new('NaN', :datatype => RDF::Literal::Double::DATATYPE)).to be_nan
    end

    [-1, 0, 1].map {|n| RDF::Literal::Double.new(n)}.each do |n|
      {
        :"+" => [RDF::Literal::Double.new("INF"), RDF::Literal::Double.new("INF"), RDF::Literal::Double.new("-INF"), RDF::Literal::Double.new("-INF")],
        :"-" => [RDF::Literal::Double.new("INF"), RDF::Literal::Double.new("-INF"), RDF::Literal::Double.new("-INF"), RDF::Literal::Double.new("INF")],
      }.each do |op, (lp, rp, lm, rm)|
        it "returns #{lp} for INF #{op} #{n}" do
          expect(@inf.send(op, n)).to eq lp
        end

        it "returns #{rp} for #{n} #{op} INF" do
          expect(n.send(op, @inf)).to eq rp
        end

        it "returns #{lm} for -INF #{op} #{n}" do
          expect((-@inf).send(op, n)).to eq lm
        end

        it "returns #{rm} for #{n} #{op} -INF" do
          expect(n.send(op, -@inf)).to eq rm
        end
      end

      it "#{n} + NaN" do
        expect(n + -@nan).to be_nan
        expect(-@nan + n).to be_nan
      end
    end

    # Multiplication
    {
      -1 => [RDF::Literal::Double.new("-INF"), RDF::Literal::Double.new("-INF")],
      0  => [:nan, :nan],
      1  => [RDF::Literal::Double.new("INF"), RDF::Literal::Double.new("INF")],
    }.each do |n, (p, m)|
      it "returns #{p} for #{n} * INF" do
        if p == :nan
          expect(RDF::Literal::Double.new(n) * @inf).to be_nan
        else
          expect(RDF::Literal::Double.new(n) * @inf).to eq p
        end
      end

      it "returns #{p} for INF * #{n}" do
        if p == :nan
          expect(@inf * RDF::Literal::Double.new(n)).to be_nan
        else
          expect(@inf * RDF::Literal::Double.new(n)).to eq p
        end
      end
    end

    it "adds infinities" do
      expect(@inf + @inf).to eq @inf
      expect(@inf + -@inf).to be_nan
      expect(-@inf + -@inf).to eq -@inf
      expect(-@inf + @inf).to be_nan
    end

    it "adds NaN" do
      expect(@inf + @nan).to be_nan
      expect(@nan + @nan).to be_nan
<<<<<<< HEAD
    end
  end

  describe RDF::Literal::DateTime do
    describe "#tz" do
      {
        "2010-06-21T11:28:01Z"      => "Z",
        "2010-12-21T15:38:02-08:00" => "-08:00",
        "2008-06-20T23:59:00Z"      => "Z",
        "2011-02-01T01:02:03"       => "",
      }.each do |l, r|
        it "#{l} => #{r}" do
          expect(RDF::Literal::DateTime.new(l).tz).to eq RDF::Literal(r)
        end
      end
    end

    describe "#timezone" do
      {
        "2010-06-21T11:28:01Z"      => RDF::Literal("PT0S", :datatype => RDF::XSD.dayTimeDuration),
        "2010-12-21T15:38:02-08:00" => RDF::Literal("-PT8H", :datatype => RDF::XSD.dayTimeDuration),
        "2008-06-20T23:59:00Z"      => RDF::Literal("PT0S", :datatype => RDF::XSD.dayTimeDuration),
        "2011-02-01T01:02:03"       => nil,
      }.each do |l, r|
        it "#{l} => #{r.inspect}" do
          expect(RDF::Literal::DateTime.new(l).timezone).to eq r
        end
      end
    end
  end

=======
    end
  end

  describe RDF::Literal::DateTime do
    describe "#tz" do
      {
        "2010-06-21T11:28:01Z"      => "Z",
        "2010-12-21T15:38:02-08:00" => "-08:00",
        "2008-06-20T23:59:00Z"      => "Z",
        "2011-02-01T01:02:03"       => "",
      }.each do |l, r|
        it "#{l} => #{r}" do
          expect(RDF::Literal::DateTime.new(l).tz).to eq RDF::Literal(r)
        end
      end
    end

    describe "#timezone" do
      {
        "2010-06-21T11:28:01Z"      => RDF::Literal("PT0S", :datatype => RDF::XSD.dayTimeDuration),
        "2010-12-21T15:38:02-08:00" => RDF::Literal("-PT8H", :datatype => RDF::XSD.dayTimeDuration),
        "2008-06-20T23:59:00Z"      => RDF::Literal("PT0S", :datatype => RDF::XSD.dayTimeDuration),
        "2011-02-01T01:02:03"       => nil,
      }.each do |l, r|
        it "#{l} => #{r.inspect}" do
          expect(RDF::Literal::DateTime.new(l).timezone).to eq r
        end
      end
    end
  end

>>>>>>> 24747e2f
  describe RDF::Literal::Time do
    subject {
      double("time", :to_s => "05:50:00")
    }
    it "parses as string if #to_time raises an error" do
      expect(subject).to receive(:to_time).at_least(:once).and_raise(StandardError)
      expect {RDF::Literal::Time.new(subject)}.not_to raise_error
      expect(RDF::Literal::Time.new(subject).object).to eq ::Time.parse(subject.to_s)
    end
  end

  describe "SPARQL tests" do
    context "#==" do
      {
        "boolean false=false" => [RDF::Literal::Boolean.new("false"), RDF::Literal::Boolean.new("false")],
        "boolean true=true" => [RDF::Literal::Boolean.new("true"), RDF::Literal::Boolean.new("true")],
        "date-1 1" => [RDF::Literal::Date.new("2006-08-23"), RDF::Literal::Date.new("2006-08-23")],
        "datetime 1" => [RDF::Literal::DateTime.new("2002-04-02T12:00:00-01:00"), RDF::Literal::DateTime.new("2002-04-02T17:00:00+04:00")],
        "datetime 2" => [RDF::Literal::DateTime.new("2002-04-02T12:00:00-05:00"), RDF::Literal::DateTime.new("2002-04-02T23:00:00+06:00")],
        "datetime 3" => [RDF::Literal::DateTime.new("2002-04-02T12:00:00-05:00"), RDF::Literal::DateTime.new("2002-04-02T12:00:00-05:00")],
        "datetime 4" => [RDF::Literal::DateTime.new("2002-04-02T23:00:00-04:00"), RDF::Literal::DateTime.new("2002-04-03T02:00:00-01:00")],
        "datetime 5" => [RDF::Literal::DateTime.new("1999-12-31T24:00:00-05:00"), RDF::Literal::DateTime.new("2000-01-01T00:00:00-05:00")],
        "eq-1 1='01'^xsd:integer" => [RDF::Literal(1), RDF::Literal::Integer.new("01")],
        "eq-1 1='1.0e0'^xsd:double" => [RDF::Literal(1), RDF::Literal::Double.new("1.0e0")],
        "eq-1 1=1" => [RDF::Literal(1), RDF::Literal(1)],
        "eq-1 1=1.0" => [RDF::Literal(1), RDF::Literal(1.0)],
        "eq-2-1 1.0=1.0" => [RDF::Literal(1.0), RDF::Literal(1.0)],
        "eq-2-1 1.0e0=1.0" => [RDF::Literal::Double.new("1.0e0"), RDF::Literal::Double.new("1.0")],
        "eq-2-1 1='1'^xsd:decimal" => [RDF::Literal(1), RDF::Literal::Decimal.new("1")],
        "eq-2-1 1^^xsd:decimal=1^^xsd:decimal" => [RDF::Literal::Decimal.new(1), RDF::Literal::Decimal.new(1)],
        "eq-3 '1'='1'" => [RDF::Literal("1"), RDF::Literal("1")],
        "eq-4 'zzz'='zzz'" => [RDF::Literal("zzz"), RDF::Literal("zzz")],
        "numeric -INF=-INF" => [-RDF::Literal::Double.new("INF"), -RDF::Literal::Double.new("INF")],
        "numeric INF=INF" => [RDF::Literal::Double.new("INF"), RDF::Literal::Double.new("INF")],
        "open-eq-02 'xyz'^^<unknown>='xyz'^^<unknown>" => [RDF::Literal("xyz", :datatype => RDF::URI("unknown")), RDF::Literal("xyz", :datatype => RDF::URI("unknown"))],
        "open-eq-03 '01'^xsd:integer=1" => [RDF::Literal::Integer.new("01"), RDF::Literal(1)],
        "open-eq-03 '1'^xsd:integer=1" => [RDF::Literal::Integer.new("1"), RDF::Literal(1)],
        "open-eq-07 'xyz'='xyz'" => [RDF::Literal("xyz"), RDF::Literal("xyz")],
        "open-eq-07 'xyz'='xyz'^^xsd:string" => [RDF::Literal("xyz"), RDF::Literal("xyz", :datatype => XSD.string)],
        "open-eq-07 'xyz'@EN='xyz'@EN" => [RDF::Literal("xyz", :language => :EN), RDF::Literal("xyz", :language => :EN)],
        "open-eq-07 'xyz'@EN='xyz'@en" => [RDF::Literal("xyz", :language => :EN), RDF::Literal("xyz", :language => :en)],
        "open-eq-07 'xyz'@en='xyz'@EN" => [RDF::Literal("xyz", :language => :en), RDF::Literal("xyz", :language => :EN)],
        "open-eq-07 'xyz'@en='xyz'@en" => [RDF::Literal("xyz", :language => :en), RDF::Literal("xyz", :language => :en)],
        "open-eq-07 'xyz'xsd:string='xyz'" => [RDF::Literal("xyz", :datatype => XSD.string), RDF::Literal("xyz")],
        "open-eq-07 'xyz'^^<unknown>='xyz'^^<unknown>" => [RDF::Literal("xyz", :datatype => RDF::URI("unknown")), RDF::Literal("xyz", :datatype => RDF::URI("unknown"))],
        "open-eq-07 'xyz'^^xsd:integer='xyz'^^xsd:integer" => [RDF::Literal::Integer.new("xyz"), RDF::Literal::Integer.new("xyz")],
        "open-eq-07 'xyz'^^xsd:string='xyz'xsd:string" => [RDF::Literal("xyz", :datatype => XSD.string), RDF::Literal("xyz", :datatype => XSD.string)],
        "token 'xyz'^^xsd:token=xyz'^^xsd:token" => [RDF::Literal(:xyz), RDF::Literal(:xyz)],
      }.each do |label, (left, right)|
        it "returns true for #{label}" do
          left.extend(RDF::TypeCheck)
          right.extend(RDF::TypeCheck)
          expect(left).to eq right
        end
      end
    end

    context "#!=" do
      {
        "boolean false=true" => [RDF::Literal::Boolean.new("false"), RDF::Literal::Boolean.new("true")],
        "boolean true=false" => [RDF::Literal::Boolean.new("true"), RDF::Literal::Boolean.new("false")],
        "date-2 1" => [RDF::Literal::Date.new("2001-01-01Z"), RDF::Literal::Date.new("2006-08-23")],
        "date-2 2" => [RDF::Literal::Date.new("2001-01-01"), RDF::Literal::Date.new("2006-08-23")],
        "date-2 3" => [RDF::Literal::DateTime.new("2006-08-23T09:00:00+01:00"), RDF::Literal::Date.new("2006-08-23")],
        "datetime 1" => [RDF::Literal::DateTime.new("2002-04-02T12:00:00-05:00"), RDF::Literal::DateTime.new("2002-04-02T17:00:00-05:00")],
        "datetime 2" => [RDF::Literal::DateTime.new("2005-04-04T24:00:00-05:00"), RDF::Literal::DateTime.new("2005-04-04T00:00:00-05:00")],
        "language 'xyz'@en='xyz'@dr" => [RDF::Literal("xyz", :language => :en), RDF::Literal("xyz", :language => :"dr")],
        "language 'xyz'@en='xyz'@en-us" => [RDF::Literal("xyz", :language => :en), RDF::Literal("xyz", :language => :"en-us")],
        "numeric +INF=-INF" => [RDF::Literal::Double.new("INF"), -RDF::Literal::Double.new("INF")],
        "numeric -INF=INF" => [-RDF::Literal::Double.new("INF"), RDF::Literal::Double.new("INF")],
        "numeric 1.0=2.0" => [RDF::Literal(1.0), RDF::Literal(2.0)],
        "numeric 1=2" => [RDF::Literal(1), RDF::Literal(2)],
        "numeric NaN=NaN" => [-RDF::Literal::Double.new("NaN"), RDF::Literal::Double.new("NaN")],
        "open-eq-04 '02'^xsd:integer=1" => [RDF::Literal::Integer.new("02"), RDF::Literal(1)],
        "open-eq-04 '2'^xsd:integer=1" => [RDF::Literal::Integer.new("2"), RDF::Literal(1)],
        "open-eq-08 '<xyz>=xyz'@en" => [RDF::URI("xyz"), RDF::Literal("xyz", :language => :en)],
        "open-eq-08 'xyz'='xyz'@EN" => [RDF::Literal("xyz"), RDF::Literal("xyz", :language => :EN)],
        "open-eq-08 'xyz'='xyz'@en" => [RDF::Literal("xyz"), RDF::Literal("xyz", :language => :en)],
        "open-eq-08 'xyz'=<xyz>" => [RDF::Literal("xyz"), RDF::URI("xyz")],
        "open-eq-08 'xyz'=_:xyz" => [RDF::Literal("xyz"), RDF::Node.new("xyz")],
        "open-eq-08 'xyz'@EN='xyz'" => [RDF::Literal("xyz", :language => :EN), RDF::Literal("xyz")],
        "open-eq-08 'xyz'@en='xyz'" => [RDF::Literal("xyz", :language => :en), RDF::Literal("xyz")],
        "open-eq-08 'xyz'@en='xyz'^^<unknown>" => [RDF::Literal("xyz", :language => :en), RDF::Literal("xyz", :datatype => RDF::URI("unknown"))],
        "open-eq-08 'xyz'@en='xyz'^^xsd:integer" => [RDF::Literal("xyz", :language => :en), RDF::Literal("xyz", :datatype => XSD.integer)],
        "open-eq-08 'xyz'@en='xyz'^^xsd:string" => [RDF::Literal("xyz", :language => :en), RDF::Literal("xyz", :datatype => XSD.string)],
        "open-eq-08 'xyz'@en=<xyz>" => [RDF::Literal("xyz", :language => :en), RDF::URI("xyz")],
        "open-eq-08 'xyz'@en==_:xyz" => [RDF::Literal("xyz"), RDF::Node.new("xyz")],
        "open-eq-08 'xyz'^^<unknown>='xyz'@en" => [RDF::Literal("xyz", :datatype => RDF::URI("unknown")), RDF::Literal("xyz", :language => :en)],
        "open-eq-08 'xyz'^^xsd:integer='xyz'@en" => [RDF::Literal("xyz", :datatype => XSD.integer), RDF::Literal("xyz", :language => :en)],
        "open-eq-08 'xyz'^^xsd:integer=<xyz>" => [RDF::Literal("xyz", :datatype => XSD.integer), RDF::URI("xyz")],
        "open-eq-08 'xyz'^^xsd:string='xyz'@en" => [RDF::Literal("xyz", :datatype => XSD.string), RDF::Literal("xyz", :language => :en)],
        "open-eq-08 <xyz>='xyz'" => [RDF::URI("xyz"), RDF::Literal("xyz")],
        "open-eq-08 <xyz>='xyz'@en" => [RDF::URI("xyz"), RDF::Literal("xyz", :language => :en)],
        "open-eq-08 <xyz>='xyz'^^xsd:integer" => [RDF::URI("xyz"), RDF::Literal("xyz", :datatype => XSD.integer)],
        "open-eq-08 _:xyz='abc'" => [RDF::Node.new("xyz"), RDF::Literal("abc")],
        "open-eq-08 _:xyz='xyz'" => [RDF::Node.new("xyz"), RDF::Literal("xyz")],
        "open-eq-08 _:xyz='xyz'@en=" => [RDF::Node.new("xyz"), RDF::Literal("xyz")],
        "open-eq-10 'xyz'='abc'" => [RDF::Literal("xyz"), RDF::Literal("abc")],
        "open-eq-10 'xyz'='abc'@EN" => [RDF::Literal("xyz"), RDF::Literal("abc", :language => :EN)],
        "open-eq-10 'xyz'='abc'@en" => [RDF::Literal("xyz"), RDF::Literal("abc", :language => :en)],
        "open-eq-10 'xyz'='abc'^^xsd:string" => [RDF::Literal("xyz"), RDF::Literal("abc", :datatype => XSD.string)],
        "open-eq-10 'xyz'=<abc>" => [RDF::Literal("xyz"), RDF::URI("abc")],
        "open-eq-10 'xyz'=_:abc" => [RDF::Literal("xyz"), RDF::Node.new("abc")],
        "open-eq-10 'xyz'@en='abc'@en" => [RDF::Literal("xyz", :language => :en), RDF::Literal("abc", :language => :en)],
        "open-eq-10 'xyz'@en='abc'^^xsd:integer" => [RDF::Literal("xyz", :language => :en), RDF::Literal("abc", :datatype => XSD.integer)],
      }.each do |label, (left, right)|
        it "returns false for #{label}" do
          left.extend(RDF::TypeCheck)
          right.extend(RDF::TypeCheck)
          expect(left).not_to eq right
<<<<<<< HEAD
        end
      end
    end

    context ArgumentError do
      {
        "language with xsd:string" => {:value => "foo", :language => "en", :datatype => RDF::XSD.string},
        "language with xsd:date" => {:value => "foo", :language => "en", :datatype => RDF::XSD.date},
        "no language with rdf:langString" => {:value => "foo", :datatype => RDF::langString},
      }.each do |name, opts|
        it "raises error for #{name}" do
          expect {RDF::Literal.new(opts.delete(:value), opts)}.to raise_error(ArgumentError)
        end
      end

      {
        "no language with xsd:string" => {:value => "foo", :datatype => RDF::XSD.string},
        "no language with xsd:date" => {:value => "foo", :datatype => RDF::XSD.date},
        "language with rdf:langString" => {:value => "foo", :language => "en", :datatype => RDF::langString},
      }.each do |name, opts|
        it "should not raise error for #{name}" do
          expect {RDF::Literal.new(opts.delete(:value), opts)}.not_to raise_error
=======
>>>>>>> 24747e2f
        end
      end
    end

<<<<<<< HEAD
=======
    context ArgumentError do
      {
        "language with xsd:string" => {:value => "foo", :language => "en", :datatype => RDF::XSD.string},
        "language with xsd:date" => {:value => "foo", :language => "en", :datatype => RDF::XSD.date},
        "no language with rdf:langString" => {:value => "foo", :datatype => RDF::langString},
      }.each do |name, opts|
        it "raises error for #{name}" do
          expect {RDF::Literal.new(opts.delete(:value), opts)}.to raise_error(ArgumentError)
        end
      end

      {
        "no language with xsd:string" => {:value => "foo", :datatype => RDF::XSD.string},
        "no language with xsd:date" => {:value => "foo", :datatype => RDF::XSD.date},
        "language with rdf:langString" => {:value => "foo", :language => "en", :datatype => RDF::langString},
      }.each do |name, opts|
        it "should not raise error for #{name}" do
          expect {RDF::Literal.new(opts.delete(:value), opts)}.not_to raise_error
        end
      end
    end

>>>>>>> 24747e2f
    context TypeError do
      {
        "boolean 'true'=true" => [RDF::Literal("true"), RDF::Literal::Boolean.new("true")],
        "boolean true='true'" => [RDF::Literal::Boolean.new("true"), RDF::Literal("true")],
        "eq-2-2(bug) 'zzz'^^<unknown>='1'" => [RDF::Literal("zzz", :datatype => RDF::URI("unknown")), RDF::Literal("1")],
        "eq-2-2(bug) '1'='zzz'^^<unknown>" => [RDF::Literal("1"), RDF::Literal("zzz", :datatype => RDF::URI("unknown"))],
        "eq-2-2(bug) 'zzz'^^<unknown>='zzz'" => [RDF::Literal("zzz", :datatype => RDF::URI("unknown")), RDF::Literal("zzz")],
        "eq-2-2(bug) 'zzz'='zzz'^^<unknown>" => [RDF::Literal("zzz"), RDF::Literal("zzz", :datatype => RDF::URI("unknown"))],
        "numeric '1'=1" => [RDF::Literal("1"), RDF::Literal(1)],
        "numeric 1='1'" => [RDF::Literal(1), RDF::Literal("1")],
        "numeric 1=<xyz>" => [RDF::Literal(1), RDF::URI("xyz")],  # From expr-equal/expr-2-2
        "numeric 1=_:xyz" => [RDF::Literal(1), RDF::Node.new("xyz")],  # From expr-equal/expr-2-2
        "numeric <xyz>=1" => [RDF::URI("xyz"), RDF::Literal(1)],  # From expr-equal/expr-2-2
        "numeric _:xyz=1" => [RDF::Node.new("xyz"), RDF::Literal(1)],  # From expr-equal/expr-2-2
        "open-eq-04 'a'^^<unknown>=1" => [RDF::Literal.new("a", :datatype => RDF::URI("unknown")), RDF::Literal(1)],
        "open-eq-06 'b'^^<unknown>='a'^^<unknown>" => [RDF::Literal.new("b", :datatype => RDF::URI("unknown")), RDF::Literal.new("a", :datatype => RDF::URI("unknown"))],
        "open-eq-06 1='a'^^<unknown>" => [RDF::Literal(1), RDF::Literal.new("a", :datatype => RDF::URI("unknown"))],
        "open-eq-08 'xyz'='xyz'^^<unknown>" => [RDF::Literal("xyz"), RDF::Literal("xyz", :datatype => RDF::URI("unknown"))],
        "open-eq-08 'xyz'='xyz'^^<unknown>" => [RDF::Literal("xyz"), RDF::Literal.new("xyz", :datatype => RDF::URI("unknown"))],
        "open-eq-08 'xyz'='xyz'^^xsd:integer" => [RDF::Literal("xyz"), RDF::Literal("xyz", :datatype => XSD.integer)],
        "open-eq-08 'xyz'='xyz'^^xsd:integer" => [RDF::Literal("xyz"), RDF::Literal::Integer.new("xyz")],
        "open-eq-08 'xyz'^^<unknown>='xyz'" => [RDF::Literal("xyz", :datatype => RDF::URI("unknown")), RDF::Literal("xyz")],
        "open-eq-08 'xyz'^^<unknown>='xyz'" => [RDF::Literal("xyz", :datatype => RDF::URI("unknown")), RDF::Literal.new("xyz")],
        "open-eq-08 'xyz'^^xsd:integer='xyz'" => [RDF::Literal("xyz", :datatype => XSD.integer), RDF::Literal("xyz")],
        "open-eq-08 'xyz'^^xsd:integer='xyz'" => [RDF::Literal::Integer.new("xyz"), RDF::Literal.new("xyz")],
        "open-eq-10 'xyz'='abc'^^xsd:integer" => [RDF::Literal("xyz"), RDF::Literal("abc", :datatype => XSD.integer)],
        "open-eq-10 'xyz'^^<unknown>='abc'^^<unknown>" => [RDF::Literal("xyz", :datatype => RDF::URI("unknown")), RDF::Literal("abc", :datatype => RDF::URI("unknown"))],
        "open-eq-10 'xyz'^^xsd:integer='abc'" => [RDF::Literal("xyz", :datatype => XSD.integer), RDF::Literal("abc")],
        "open-eq-10 'xyz'^^xsd:integer='abc'^^xsd:integer" => [RDF::Literal::Integer.new("xyz"), RDF::Literal::Integer.new("abc")],
        "token 'xyz'^^xsd:token=abc'^^xsd:token" => [RDF::Literal(:xyz), RDF::Literal(:abc)],
      }.each do |label, (left, right)|
        it "raises TypeError for #{label}" do
          left.extend(RDF::TypeCheck)
          right.extend(RDF::TypeCheck)
          expect {left == right}.to raise_error(TypeError)
        end
      end
    end

    # Term equivalence
    # @see http://www.w3.org/TR/rdf-sparql-query/#func-sameTerm
    context "#eql?" do
      {
        "boolean false=false" => [RDF::Literal::Boolean.new("false"), RDF::Literal::Boolean.new("false")],
        "boolean true=true" => [RDF::Literal::Boolean.new("true"), RDF::Literal::Boolean.new("true")],
        "date-1 1" => [RDF::Literal::Date.new("2006-08-23"), RDF::Literal::Date.new("2006-08-23")],
        "datetime 3" => [RDF::Literal::DateTime.new("2002-04-02T12:00:00-05:00"), RDF::Literal::DateTime.new("2002-04-02T12:00:00-05:00")],
        "eq-1 1=1" => [RDF::Literal(1), RDF::Literal(1)],
        "eq-2-1 1.0=1.0" => [RDF::Literal(1.0), RDF::Literal(1.0)],
        "eq-2-1 1^^xsd:decimal=1^^xsd:decimal" => [RDF::Literal::Decimal.new(1), RDF::Literal::Decimal.new(1)],
        "eq-3 '1'='1'" => [RDF::Literal("1"), RDF::Literal("1")],
        "eq-4 'zzz'='zzz'" => [RDF::Literal("zzz"), RDF::Literal("zzz")],
        "numeric -INF=-INF" => [-RDF::Literal::Double.new("INF"), -RDF::Literal::Double.new("INF")],
        "numeric INF=INF" => [RDF::Literal::Double.new("INF"), RDF::Literal::Double.new("INF")],
        "open-eq-02 'xyz'^^<unknown>='xyz'^^<unknown>" => [RDF::Literal("xyz", :datatype => RDF::URI("unknown")), RDF::Literal("xyz", :datatype => RDF::URI("unknown"))],
        "open-eq-03 '1'^xsd:integer=1" => [RDF::Literal::Integer.new("1"), RDF::Literal(1)],
        "open-eq-07 'xyz'='xyz'" => [RDF::Literal("xyz"), RDF::Literal("xyz")],
        "open-eq-07 'xyz'@EN='xyz'@EN" => [RDF::Literal("xyz", :language => :EN), RDF::Literal("xyz", :language => :EN)],
        "open-eq-07 'xyz'@EN='xyz'@en" => [RDF::Literal("xyz", :language => :EN), RDF::Literal("xyz", :language => :en)],
        "open-eq-07 'xyz'@en='xyz'@EN" => [RDF::Literal("xyz", :language => :en), RDF::Literal("xyz", :language => :EN)],
        "open-eq-07 'xyz'@en='xyz'@en" => [RDF::Literal("xyz", :language => :en), RDF::Literal("xyz", :language => :en)],
        "open-eq-07 'xyz'^^<unknown>='xyz'^^<unknown>" => [RDF::Literal("xyz", :datatype => RDF::URI("unknown")), RDF::Literal("xyz", :datatype => RDF::URI("unknown"))],
        "open-eq-07 'xyz'^^xsd:integer='xyz'^^xsd:integer" => [RDF::Literal::Integer.new("xyz"), RDF::Literal::Integer.new("xyz")],
        "open-eq-07 'xyz'^^xsd:string='xyz'xsd:string" => [RDF::Literal("xyz", :datatype => XSD.string), RDF::Literal("xyz", :datatype => XSD.string)],
        "open-eq-07 'xyz'='xyz'^^xsd:string" => [RDF::Literal("xyz"), RDF::Literal("xyz", :datatype => XSD.string)],
        "open-eq-07 'xyz'xsd:string='xyz'" => [RDF::Literal("xyz", :datatype => XSD.string), RDF::Literal("xyz")],
        "token 'xyz'^^xsd:token=xyz'^^xsd:token" => [RDF::Literal(:xyz), RDF::Literal(:xyz)],
      }.each do |label, (left, right)|
        it "returns true for #{label}" do
          expect(left).to eql right
        end
      end
    end

    context "not #eql?" do
      {
        "datetime 1" => [RDF::Literal::DateTime.new("2002-04-02T12:00:00-01:00"), RDF::Literal::DateTime.new("2002-04-02T17:00:00+04:00")],
        "datetime 2" => [RDF::Literal::DateTime.new("2002-04-02T12:00:00-05:00"), RDF::Literal::DateTime.new("2002-04-02T23:00:00+06:00")],
        "datetime 4" => [RDF::Literal::DateTime.new("2002-04-02T23:00:00-04:00"), RDF::Literal::DateTime.new("2002-04-03T02:00:00-01:00")],
        "datetime 5" => [RDF::Literal::DateTime.new("1999-12-31T24:00:00-05:00"), RDF::Literal::DateTime.new("2000-01-01T00:00:00-05:00")],
        "eq-1 1='01'^xsd:integer" => [RDF::Literal(1), RDF::Literal::Integer.new("01")],
        "eq-1 1='1.0e0'^xsd:double" => [RDF::Literal(1), RDF::Literal::Double.new("1.0e0")],
        "eq-1 1=1.0" => [RDF::Literal(1), RDF::Literal(1.0)],
        "eq-2-1 1.0e0=1.0" => [RDF::Literal::Double.new("1.0e0"), RDF::Literal::Double.new("1.0")],
        "eq-2-1 1='1'^xsd:decimal" => [RDF::Literal(1), RDF::Literal::Decimal.new("1")],
        "open-eq-03 '01'^xsd:integer=1" => [RDF::Literal::Integer.new("01"), RDF::Literal(1)],
        "term-6 '456.'^^xsd:decimal='456.0'^^xsd:decimal" => [RDF::Literal::Decimal.new("456."), RDF::Literal::Decimal.new("456.0")],
      }.each do |label, (left, right)|
        it "returns false for #{label}" do
          expect(left).not_to eql right
        end
      end
    end
  end

  context "Examples" do
    it "Creating a plain literal" do
      value = RDF::Literal.new("Hello, world!")
      expect(value).to be_plain
    end      

    it "Creating a language-tagged literal (1)" do
      value = RDF::Literal.new("Hello, world!", :language => :en)
      expect(value).to have_language
      expect(value.language).to eq :en
    end      

    it "Creating a language-tagged literal (2)" do
      expect {
        RDF::Literal.new("Wazup?", :language => :"en-US")
        RDF::Literal.new("Hej!",   :language => :sv)
        RDF::Literal.new("¡Hola!", :language => :es)
      }.not_to raise_error
    end      

    it "Creating an explicitly datatyped literal" do
      value = RDF::Literal.new("2009-12-31", :datatype => RDF::XSD.date)
      expect(value).to have_datatype
      expect(value.datatype).to eq XSD.date
    end      

    it "Creating an implicitly datatyped literal" do
      value = RDF::Literal.new(Date.today)
      expect(value).to have_datatype
      expect(value.datatype).to eq XSD.date
    end      

    it "Creating an implicitly datatyped literals" do
      {
        RDF::Literal.new(false).datatype               => XSD.boolean,
        RDF::Literal.new(true).datatype                => XSD.boolean,
        RDF::Literal.new(123).datatype                 => XSD.integer,
        RDF::Literal.new(9223372036854775807).datatype => XSD.integer,
        RDF::Literal.new(3.1415).datatype              => XSD.double,
        RDF::Literal.new(Time.now).datatype            => XSD.time,
        RDF::Literal.new(Date.new(2010)).datatype      => XSD.date,
        RDF::Literal.new(DateTime.new(2010)).datatype  => XSD.dateTime,
      }.each do |input, output|
        expect(input).to eq output
      end
    end

    it(:eql?) do
      expect(RDF::Literal(1)).not_to eql(RDF::Literal(1.0))
    end

    it(:==) do
      expect(RDF::Literal(1)).to eq RDF::Literal(1.0)
    end
  end
end<|MERGE_RESOLUTION|>--- conflicted
+++ resolved
@@ -28,18 +28,10 @@
   def self.literals(*selector)
     selector.inject([]) do |ary, sel|
       ary += case sel
-<<<<<<< HEAD
-      when :all_simple        then [:empty, :plain].map {|sel| literal(sel)}
-      when :all_plain_no_lang then [:empty, :plain, :string].map {|sel| literal(sel)}
-      when :all_plain_lang    then [:empty_lang, :plain_lang].map {|sel| literal(sel)}
-      when :all_native        then [:false, :true, :int, :long, :double, :time, :date, :datetime].map {|sel| literal(sel)}
-      when :all_plain         then literals(:all_plain_no_lang, :all_plain_lang)
-=======
       when :all_simple        then [:empty, :plain, :string].map {|sel| literal(sel)}
       when :all_plain_lang    then [:empty_lang, :plain_lang].map {|sel| literal(sel)}
       when :all_native        then [:false, :true, :int, :long, :double, :time, :date, :datetime].map {|sel| literal(sel)}
       when :all_plain         then literals(:all_simple, :all_plain_lang)
->>>>>>> 24747e2f
       else                         literals(:all_plain, :all_native)
       end
     end
@@ -274,7 +266,6 @@
     end
 
     (literals(:all) - literals(:all_plain)).each do |args|
-<<<<<<< HEAD
       it "returns false for #{args.inspect}" do
         expect(RDF::Literal.new(*args)).not_to be_plain
       end
@@ -290,23 +281,6 @@
 
     (literals(:all) - literals(:all_simple)).each do |args|
       it "returns false for #{args.inspect}" do
-=======
-      it "returns false for #{args.inspect}" do
-        expect(RDF::Literal.new(*args)).not_to be_plain
-      end
-    end
-  end
-
-  describe "#simple?" do
-    literals(:all_simple).each do |args|
-      it "returns true for #{args.inspect}" do
-        expect(RDF::Literal.new(*args)).to be_simple
-      end
-    end
-
-    (literals(:all) - literals(:all_simple)).each do |args|
-      it "returns false for #{args.inspect}" do
->>>>>>> 24747e2f
         expect(RDF::Literal.new(*args)).not_to be_simple
       end
     end
@@ -327,10 +301,10 @@
   end
 
   describe "#datatype" do
-<<<<<<< HEAD
-    literals(:all_simple, :all_plain_lang).each do |args|
-      it "returns nil for #{args.inspect}" do
-        expect(RDF::Literal.new(*args).datatype).to be_nil
+    literals(:all_simple).each do |args|
+      it "returns xsd:string for #{args.inspect}" do
+        literal = RDF::Literal.new(*args)
+        expect(literal.datatype).to eq RDF::XSD.string
       end
     end
 
@@ -390,71 +364,6 @@
 
       it "returns true for value of #{args.inspect}" do
         literal = RDF::Literal.new(*args)
-=======
-    literals(:all_simple).each do |args|
-      it "returns xsd:string for #{args.inspect}" do
-        literal = RDF::Literal.new(*args)
-        expect(literal.datatype).to eq RDF::XSD.string
-      end
-    end
-
-    {
-      123 => "integer",
-      true => "boolean",
-      false => "boolean",
-      9223372036854775807 => "integer",
-      3.1415 => "double",
-      Date.new(2010) => "date",
-      DateTime.new(2011) => "dateTime",
-      Time.parse("01:02:03Z") => "time"
-    }.each_pair do |value, type|
-      it "returns xsd.#{type} for #{value.inspect} #{value.class}" do
-        expect(RDF::Literal.new(value).datatype).to eq XSD[type]
-      end
-    end
-  end
-
-  describe "#typed?" do
-    literals(:all_simple, :all_plain_lang).each do |args|
-      it "returns false for #{args.inspect}" do
-        expect(RDF::Literal.new(*args)).not_to be_typed
-      end
-    end
-
-    (literals(:all) - literals(:all_simple, :all_plain_lang)).each do |args|
-      it "returns true for #{args.inspect}" do
-        expect(RDF::Literal.new(*args)).to be_typed
-      end
-    end
-  end
-
-  describe "#==" do
-    literals(:all_plain).each do |args|
-      it "returns true for #{args.inspect}" do
-        expect(RDF::Literal.new(*args)).to eq RDF::Literal.new(*args)
-      end
-    end
-
-    literals(:all_simple).each do |args|
-      it "returns true for value of #{args.inspect}" do
-        expect(RDF::Literal.new(*args)).to eq RDF::Literal.new(*args).value
-      end
-    end
-
-    literals(:all_plain_lang).each do |args|
-      it "returns false for value of #{args.inspect}" do
-        expect(RDF::Literal.new(*args)).not_to eq RDF::Literal.new(*args).value
-      end
-    end
-
-    literals(:all_native).each do |args|
-      it "returns true for #{args.inspect}" do
-        expect(RDF::Literal.new(*args)).to eq RDF::Literal.new(*args)
-      end
-
-      it "returns true for value of #{args.inspect}" do
-        literal = RDF::Literal.new(*args)
->>>>>>> 24747e2f
         #expect(literal).to eq literal.value # FIXME: fails on xsd:date, xsd:time, and xsd:dateTime
       end
     end
@@ -853,7 +762,6 @@
     it "adds NaN" do
       expect(@inf + @nan).to be_nan
       expect(@nan + @nan).to be_nan
-<<<<<<< HEAD
     end
   end
 
@@ -885,39 +793,6 @@
     end
   end
 
-=======
-    end
-  end
-
-  describe RDF::Literal::DateTime do
-    describe "#tz" do
-      {
-        "2010-06-21T11:28:01Z"      => "Z",
-        "2010-12-21T15:38:02-08:00" => "-08:00",
-        "2008-06-20T23:59:00Z"      => "Z",
-        "2011-02-01T01:02:03"       => "",
-      }.each do |l, r|
-        it "#{l} => #{r}" do
-          expect(RDF::Literal::DateTime.new(l).tz).to eq RDF::Literal(r)
-        end
-      end
-    end
-
-    describe "#timezone" do
-      {
-        "2010-06-21T11:28:01Z"      => RDF::Literal("PT0S", :datatype => RDF::XSD.dayTimeDuration),
-        "2010-12-21T15:38:02-08:00" => RDF::Literal("-PT8H", :datatype => RDF::XSD.dayTimeDuration),
-        "2008-06-20T23:59:00Z"      => RDF::Literal("PT0S", :datatype => RDF::XSD.dayTimeDuration),
-        "2011-02-01T01:02:03"       => nil,
-      }.each do |l, r|
-        it "#{l} => #{r.inspect}" do
-          expect(RDF::Literal::DateTime.new(l).timezone).to eq r
-        end
-      end
-    end
-  end
-
->>>>>>> 24747e2f
   describe RDF::Literal::Time do
     subject {
       double("time", :to_s => "05:50:00")
@@ -1028,7 +903,6 @@
           left.extend(RDF::TypeCheck)
           right.extend(RDF::TypeCheck)
           expect(left).not_to eq right
-<<<<<<< HEAD
         end
       end
     end
@@ -1051,37 +925,10 @@
       }.each do |name, opts|
         it "should not raise error for #{name}" do
           expect {RDF::Literal.new(opts.delete(:value), opts)}.not_to raise_error
-=======
->>>>>>> 24747e2f
-        end
-      end
-    end
-
-<<<<<<< HEAD
-=======
-    context ArgumentError do
-      {
-        "language with xsd:string" => {:value => "foo", :language => "en", :datatype => RDF::XSD.string},
-        "language with xsd:date" => {:value => "foo", :language => "en", :datatype => RDF::XSD.date},
-        "no language with rdf:langString" => {:value => "foo", :datatype => RDF::langString},
-      }.each do |name, opts|
-        it "raises error for #{name}" do
-          expect {RDF::Literal.new(opts.delete(:value), opts)}.to raise_error(ArgumentError)
-        end
-      end
-
-      {
-        "no language with xsd:string" => {:value => "foo", :datatype => RDF::XSD.string},
-        "no language with xsd:date" => {:value => "foo", :datatype => RDF::XSD.date},
-        "language with rdf:langString" => {:value => "foo", :language => "en", :datatype => RDF::langString},
-      }.each do |name, opts|
-        it "should not raise error for #{name}" do
-          expect {RDF::Literal.new(opts.delete(:value), opts)}.not_to raise_error
-        end
-      end
-    end
-
->>>>>>> 24747e2f
+        end
+      end
+    end
+
     context TypeError do
       {
         "boolean 'true'=true" => [RDF::Literal("true"), RDF::Literal::Boolean.new("true")],
