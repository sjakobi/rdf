--- conflicted
+++ resolved
@@ -27,16 +27,9 @@
 
   gem.required_ruby_version      = '>= 1.8.1'
   gem.requirements               = []
-<<<<<<< HEAD
-  gem.add_runtime_dependency     'addressable', '>= 2.2.4'
-  gem.add_development_dependency 'yard',        '>= 0.6.4'
-  gem.add_development_dependency 'rspec',       '>= 2.5.0'
-  gem.add_development_dependency 'rdf-spec',    '~> 0.3.1'
-=======
   gem.add_runtime_dependency     'addressable', '>= 2.2'
   gem.add_development_dependency 'yard',        '>= 0.6.0'
   gem.add_development_dependency 'rspec',       '>= 2.1.0'
   gem.add_development_dependency 'rdf-spec',    '~> 0.3.3'
->>>>>>> 4bf736dd
   gem.post_install_message       = nil
 end