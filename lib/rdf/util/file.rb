--- conflicted
+++ resolved
@@ -34,19 +34,9 @@
     # @yield [IO] File stream
     def self.open_file(filename_or_url, options = {}, &block)
       filename_or_url = $1 if filename_or_url.to_s.match(/^file:(.*)$/)
-<<<<<<< HEAD
-      if RUBY_VERSION < "1.9"
-        Kernel.open(filename_or_url.to_s, &block)
-      else
-        options[:headers] ||= {}
-        options[:headers]['Accept'] ||= (RDF::Format.reader_types + %w(*/*;q=0.1)).join(", ")
-        Kernel.open(filename_or_url.to_s, options[:headers], 0, options, &block)
-      end
-=======
       options[:headers] ||= {}
       options[:headers]['Accept'] ||= (RDF::Format.reader_types + %w(*/*;q=0.1)).join(", ")
       Kernel.open(filename_or_url.to_s, options[:headers], &block)
->>>>>>> 24747e2f
     end
   end # File
 end; end # RDF::Util