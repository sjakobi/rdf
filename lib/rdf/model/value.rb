module RDF
  ##
  # An RDF value.
  #
  # This is the basis for the RDF.rb class hierarchy. Anything that can be a
  # term of {RDF::Statement RDF statements} should directly or indirectly
  # include this module, but it does not define classes that can be included
  # within a {RDF::Statement}, for this see {RDF::Term}.
  #
  # @example Checking if a value is a resource (blank node or URI reference)
  #   value.resource?
  #
  # @example Checking if a value is a blank node
  #   value.node?
  #
  # @example Checking if a value is a URI reference
  #   value.uri?
  #   value.iri?
  #
  # @example Checking if a value is a literal
  #   value.literal?
  #
  # @see RDF::Literal
  # @see RDF::Node
  # @see RDF::Resource
  # @see RDF::URI
  # @see RDF::Graph
  # @see RDF::List
  # @see RDF::Statement
  module Value
    ##
    # Returns `true` if `self` is a {RDF::Graph}.
    #
    # @return [Boolean]
    def graph?
      false
    end

    ##
    # Returns `true` if `self` is a {RDF::Statement}.
    #
    # @return [Boolean]
    def statement?
      false
    end

    ##
    # Returns `true` if `self` is a {RDF::List}.
    #
    # @return [Boolean]
    def list?
      false
    end

    ##
    # Returns `true` if `self` is a {RDF::Term}.
    #
    # @return [Boolean]
    def term?
      false
    end

    ##
<<<<<<< HEAD
=======
    # Returns `true` if `self` is a {RDF::Resource}.
    #
    # @return [Boolean]
    def resource?
      false
    end

    ##
>>>>>>> fa5c6499
    # Returns `true` if `self` is a {RDF::Literal}.
    #
    # @return [Boolean]
    def literal?
      false
    end

    ##
    # Returns `true` if `self` is a {RDF::Node}.
    #
    # @return [Boolean]
    def node?
      false
    end

    ##
    # Returns `true` if `self` is an IRI reference.
    #
    # By default this is simply an alias for {RDF::Value#uri?}.
    #
    # @return [Boolean]
    def iri?
      uri?
    end

    ##
    # Returns `true` if `self` is a {RDF::URI}.
    #
    # @return [Boolean]
    def uri?
      false
    end

    ##
    # Returns `true` if `self` is a {RDF::Query::Variable}.
    #
    # @return [Boolean]
    # @since  0.1.7
    def variable?
      false
    end

    ##
    # Is this an anonymous value?
    #
    # @return [Boolean] `true` or `false`
    def anonymous?
      false
    end

    ##
    # Returns `true` if the value has a valid representation
    #
    # @return [Boolean] `true` or `false`
    # @since  0.3.9
    def valid?
      true
    end

    ##
    # Returns `true` if value is not valid
    #
    # @return [Boolean] `true` or `false`
    # @since  0.2.1
    def invalid?
      !valid?
    end

    ##
    # Default validate! implementation, overridden in concrete classes
    # @return [RDF::Literal] `self`
    # @raise  [ArgumentError] if the value is invalid
    # @since  0.3.9
    def validate!
      raise ArgumentError if invalid?
    end
    alias_method :validate, :validate!

    ##
    # Returns an `RDF::Value` representation of `self`.
    #
    # @return [RDF::Value]
    def to_rdf
      self
    end

    ##
    # Returns a developer-friendly representation of `self`.
    #
    # The result will be of the format `#<RDF::Value::0x12345678(...)>`,
    # where `...` is the string returned by `#to_s`.
    #
    # @return [String]
    def inspect
      sprintf("#<%s:%#0x(%s)>", self.class.name, __id__, to_s)
    end

    ##
    # Outputs a developer-friendly representation of `self` to `stderr`.
    #
    # @return [void]
    def inspect!
      warn(inspect)
    end
    
    ##
    # Default implementation of raise_error, which returns false.
    # Classes including RDF::TypeCheck will raise TypeError
    # instead.
    #
    # @return [false]
    def type_error(message)
      false
    end
  end # Value
end # RDF<|MERGE_RESOLUTION|>--- conflicted
+++ resolved
@@ -61,8 +61,6 @@
     end
 
     ##
-<<<<<<< HEAD
-=======
     # Returns `true` if `self` is a {RDF::Resource}.
     #
     # @return [Boolean]
@@ -71,7 +69,6 @@
     end
 
     ##
->>>>>>> fa5c6499
     # Returns `true` if `self` is a {RDF::Literal}.
     #
     # @return [Boolean]
