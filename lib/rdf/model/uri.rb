--- conflicted
+++ resolved
@@ -33,7 +33,6 @@
     CACHE_SIZE = -1 # unlimited by default
     
     # IRI components
-<<<<<<< HEAD
     UCSCHAR = Regexp.compile(<<-EOS.gsub(/\s+/, ''))
       [\\u00A0-\\uD7FF]|[\\uF900-\\uFDCF]|[\\uFDF0-\\uFFEF]|
       [\\u{10000}-\\u{1FFFD}]|[\\u{20000}-\\u{2FFFD}]|[\\u{30000}-\\u{3FFFD}]|
@@ -43,20 +42,6 @@
       [\\u{D0000}-\\u{DFFFD}]|[\\u{E0000}-\\u{EFFFD}]
     EOS
     IPRIVATE = Regexp.compile("[\\uE000-\\uF8FF]|[\\u{F0000}-\\u{FFFFD}]|[\\u100000-\\u10FFFD]").freeze
-=======
-    if RUBY_VERSION >= '1.9'
-      UCSCHAR = Regexp.compile(<<-EOS.gsub(/\s+/, ''))
-        [\\u00A0-\\uD7FF]|[\\uF900-\\uFDCF]|[\\uFDF0-\\uFFEF]|
-        [\\u{10000}-\\u{1FFFD}]|[\\u{20000}-\\u{2FFFD}]|[\\u{30000}-\\u{3FFFD}]|
-        [\\u{40000}-\\u{4FFFD}]|[\\u{50000}-\\u{5FFFD}]|[\\u{60000}-\\u{6FFFD}]|
-        [\\u{70000}-\\u{7FFFD}]|[\\u{80000}-\\u{8FFFD}]|[\\u{90000}-\\u{9FFFD}]|
-        [\\u{A0000}-\\u{AFFFD}]|[\\u{B0000}-\\u{BFFFD}]|[\\u{C0000}-\\u{CFFFD}]|
-        [\\u{D0000}-\\u{DFFFD}]|[\\u{E0000}-\\u{EFFFD}]
-      EOS
-      IPRIVATE = Regexp.compile("[\\uE000-\\uF8FF]|[\\u{F0000}-\\u{FFFFD}]|[\\u100000-\\u10FFFD]").freeze
-    end
-
->>>>>>> d8925eeb
     SCHEME = Regexp.compile("[A-za-z](?:[A-Za-z0-9+-\.])*").freeze
     PORT = Regexp.compile("[0-9]*").freeze
     IP_literal = Regexp.compile("\\[[0-9A-Fa-f:\\.]*\\]").freeze  # Simplified, no IPvFuture
@@ -66,27 +51,11 @@
     RESERVED = Regexp.compile("(?:#{GEN_DELIMS}|#{SUB_DELIMS})").freeze
     UNRESERVED = Regexp.compile("[A-Za-z0-9]|-|\\.|_|~").freeze
 
-<<<<<<< HEAD
     IUNRESERVED = Regexp.compile("[A-Za-z0-9]|-|\\.|_|~|#{UCSCHAR}").freeze
 
     IPCHAR = Regexp.compile("(?:#{IUNRESERVED}|#{PCT_ENCODED}|#{SUB_DELIMS}|:|@)").freeze
 
     IQUERY = Regexp.compile("(?:#{IPCHAR}|#{IPRIVATE}|/|\\?)*").freeze
-=======
-    if RUBY_VERSION >= '1.9'
-      IUNRESERVED = Regexp.compile("[A-Za-z0-9]|-|\\.|_|~|#{UCSCHAR}").freeze
-    else
-      IUNRESERVED = Regexp.compile("[A-Za-z0-9]|-|\\.|_|~").freeze
-    end
-
-    IPCHAR = Regexp.compile("(?:#{IUNRESERVED}|#{PCT_ENCODED}|#{SUB_DELIMS}|:|@)").freeze
-
-    if RUBY_VERSION >= '1.9'
-      IQUERY = Regexp.compile("(?:#{IPCHAR}|#{IPRIVATE}|/|\\?)*").freeze
-    else
-      IQUERY = Regexp.compile("(?:#{IPCHAR}|/|\\?)*").freeze
-    end
->>>>>>> d8925eeb
 
     IFRAGMENT = Regexp.compile("(?:#{IPCHAR}|/|\\?)*").freeze.freeze
 
@@ -222,11 +191,6 @@
 
     ##
     # Determine if the URI is a valid according to RFC3987
-<<<<<<< HEAD
-=======
-    #
-    # Note, for Ruby versions < 1.9, this always returns true.
->>>>>>> d8925eeb
     #
     # @return [Boolean] `true` or `false`
     # @since 0.3.9
