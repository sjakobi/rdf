--- conflicted
+++ resolved
@@ -324,8 +324,6 @@
     end
 
     ##
-<<<<<<< HEAD
-=======
     # Returns a copy of this URI converted into its canonical lexical
     # representation.
     #
@@ -337,7 +335,6 @@
     alias_method :normalize, :canonicalize
 
     ##
->>>>>>> 24747e2f
     # Converts this URI into its canonical lexical representation.
     #
     # @return [RDF::URI] `self`
@@ -697,10 +694,6 @@
         other == self
       when String then to_s == other
       when URI then hash == other.hash && to_s == other.to_s
-<<<<<<< HEAD
-      when URI, Addressable::URI then to_s == other.to_s
-=======
->>>>>>> 24747e2f
       else other.respond_to?(:to_uri) && to_s == other.to_uri.to_s
       end
     end
