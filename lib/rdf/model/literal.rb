module RDF
  ##
  # An RDF literal.
  #
  # Subclasses of {RDF::Literal} should define DATATYPE and GRAMMAR constants, which are used for identifying the appropriate class to use for a datatype URI and to perform lexical matching on the value.
  #
  # Literal comparison with other {RDF::Value} instances call {RDF::Value#type_error}, which, returns false. Implementations wishing to have {RDF::TypeError} raised should mix-in {RDF::TypeCheck}. This is required for strict SPARQL conformance.
  #
  # Specific typed literals may have behavior different from the default implementation. See the following defined sub-classes for specific documentation. Additional sub-classes may be defined, and will interoperate by defining `DATATYPE` and `GRAMMAR` constants, in addition other required overrides of RDF::Literal behavior.
  #
  # In RDF 1.1, all literals are typed, including plain literals and language tagged literals. Internally, plain literals are given the `xsd:string` datatype and language tagged literals are given the `rdf:langString` datatype. Creating a plain literal, without a datatype or language, will automatically provide the `xsd:string` datatype; similar for language tagged literals. Note that most serialization formats will remove this datatype. Code which depends on a literal having the `xsd:string` datatype being different from a plain literal (formally, without a datatype) may break. However note that the `#has\_datatype?` will continue to return `false` for plain or language-tagged literals.
  #
  # * {RDF::Literal::Boolean}
  # * {RDF::Literal::Date}
  # * {RDF::Literal::DateTime}
  # * {RDF::Literal::Decimal}
  # * {RDF::Literal::Double}
  # * {RDF::Literal::Integer}
  # * {RDF::Literal::Time}
  #
  # @example Creating a plain literal
  #   value = RDF::Literal.new("Hello, world!")
  #   value.plain?                                   #=> true`
  #
  # @example Creating a language-tagged literal (1)
  #   value = RDF::Literal.new("Hello!", :language => :en)
  #   value.has_language?                            #=> true
  #   value.language                                 #=> :en
  #
  # @example Creating a language-tagged literal (2)
  #   RDF::Literal.new("Wazup?", :language => :"en-US")
  #   RDF::Literal.new("Hej!",   :language => :sv)
  #   RDF::Literal.new("¡Hola!", :language => :es)
  #
  # @example Creating an explicitly datatyped literal
  #   value = RDF::Literal.new("2009-12-31", :datatype => RDF::XSD.date)
  #   value.has_datatype?                            #=> true
  #   value.datatype                                 #=> RDF::XSD.date
  #
  # @example Creating an implicitly datatyped literal
  #   value = RDF::Literal.new(Date.today)
  #   value.has_datatype?                            #=> true
  #   value.datatype                                 #=> RDF::XSD.date
  #
  # @example Creating implicitly datatyped literals
  #   RDF::Literal.new(false).datatype               #=> XSD.boolean
  #   RDF::Literal.new(true).datatype                #=> XSD.boolean
  #   RDF::Literal.new(123).datatype                 #=> XSD.integer
  #   RDF::Literal.new(9223372036854775807).datatype #=> XSD.integer
  #   RDF::Literal.new(3.1415).datatype              #=> XSD.double
  #   RDF::Literal.new(Time.now).datatype            #=> XSD.dateTime
  #   RDF::Literal.new(Date.new(2010)).datatype      #=> XSD.date
  #   RDF::Literal.new(DateTime.new(2010)).datatype  #=> XSD.dateTime
  #
  # @see http://www.w3.org/TR/rdf11-concepts/#section-Graph-Literal
  # @see http://www.w3.org/TR/rdf11-concepts/#section-Datatypes
  class Literal

  private
    @@subclasses       = [] # @private

    ##
    # @private
    # @return [void]
    def self.inherited(child)
      @@subclasses << child
      super
    end
  
  public

    require 'rdf/model/literal/numeric'
    require 'rdf/model/literal/boolean'
    require 'rdf/model/literal/decimal'
    require 'rdf/model/literal/integer'
    require 'rdf/model/literal/double'
    require 'rdf/model/literal/date'
    require 'rdf/model/literal/datetime'
    require 'rdf/model/literal/time'
    require 'rdf/model/literal/token'
    require 'rdf/model/literal/xml'

    include RDF::Term

    ##
    # @private
    # Return datatype class for uri, or nil if none is found
    def self.datatyped_class(uri)
      @@subclasses.detect {|klass| klass.const_defined?(:DATATYPE) && klass.const_get(:DATATYPE) == uri}
    end

    ##
    # @private
    def self.new(value, options = {})
      klass = case
        when !self.equal?(RDF::Literal)
          self # subclasses can be directly constructed without type dispatch
        when typed_literal = datatyped_class(RDF::URI(options[:datatype]))
          typed_literal
        else case value
          when ::TrueClass  then RDF::Literal::Boolean
          when ::FalseClass then RDF::Literal::Boolean
          when ::Integer    then RDF::Literal::Integer
          when ::Float      then RDF::Literal::Double
          when ::BigDecimal then RDF::Literal::Decimal
          when ::DateTime   then RDF::Literal::DateTime
          when ::Date       then RDF::Literal::Date
          when ::Time       then RDF::Literal::Time # FIXME: Ruby's Time class can represent datetimes as well
          when ::Symbol     then RDF::Literal::Token
          else self
        end
      end
      literal = klass.allocate
      literal.send(:initialize, value, options)
      literal.validate!     if options[:validate]
      literal.canonicalize! if options[:canonicalize]
      literal
    end

    TRUE  = RDF::Literal.new(true).freeze
    FALSE = RDF::Literal.new(false).freeze
    ZERO  = RDF::Literal.new(0).freeze

    # @return [Symbol] The language tag (optional).
    attr_accessor :language

    # @return [URI] The XML Schema datatype URI (optional).
    attr_accessor :datatype

    ##
    # Literals without a datatype are given either xsd:string or rdf:langString
    # depending on if there is language
    #
    # @param  [Object] value
<<<<<<< HEAD
    # @option options [Symbol] :language (nil)
    # @option options [URI]    :datatype (nil)
    # @raise [ArgumentError]
    #   if there is a language and datatype is no rdf:langString
    # @see http://www.w3.org/TR/rdf11-concepts/#section-Graph-Literal
    # @see http://www.w3.org/TR/rdf11-concepts/#section-Datatypes
=======
    # @option options [Symbol]  :language (nil)
    # @option options [String]  :lexical (nil)
    #   Supplied lexical representation of this literal,
    #   otherwise it comes from transforming `value` to a string form
    #   See {#to_s}.
    # @option options [URI]     :datatype (nil)
    # @option options [Boolean] :validate (false)
    # @option options [Boolean] :canonicalize (false)
>>>>>>> d8925eeb
    def initialize(value, options = {})
      @object   = value
      @string   = options[:lexical] if options[:lexical]
      @string   = value if !defined?(@string) && value.is_a?(String)
      @language = options[:language].to_s.to_sym if options[:language]
      @datatype = RDF::URI(options[:datatype]) if options[:datatype]
      @datatype ||= self.class.const_get(:DATATYPE) if self.class.const_defined?(:DATATYPE)
      @datatype ||= @language ? RDF.langString : RDF::XSD.string
      raise ArgumentError, "datatype with language must be rdf:langString" if @language && @datatype != RDF::langString
      raise ArgumentError, "datatype of rdf:langString requires a language" if !@language && @datatype == RDF::langString
    end

    ##
    # Returns the value as a string.
    #
    # @return [String]
    def value
      @string || to_s
    end

    ##
    # @return [Object]
    def object
      defined?(@object) ? @object : value
    end

    ##
    # Returns `true`.
    #
    # @return [Boolean] `true` or `false`
    def literal?
      true
    end

    ##
    # Returns `false`.
    #
    # @return [Boolean] `true` or `false`
    def anonymous?
      false
    end

    ##
    # Returns a hash code for this literal.
    #
    # @return [Fixnum]
    def hash
      to_s.hash
    end

    ##
    # Determins if `self` is the same term as `other`.
    #
    # @example
    #   RDF::Literal(1).eql?(RDF::Literal(1.0))  #=> false
    #
    # @param  [Object] other
    # @return [Boolean] `true` or `false`
    def eql?(other)
      self.equal?(other) ||
        (self.class.eql?(other.class) &&
         self.value.eql?(other.value) &&
         self.language.to_s.downcase.eql?(other.language.to_s.downcase) &&
         self.datatype.eql?(other.datatype))
    end

    ##
    # Returns `true` if this literal is equivalent to `other` (with type check).
    #
    # @example
    #   RDF::Literal(1) == RDF::Literal(1.0)     #=> true
    #
    # @param  [Object] other
    # @return [Boolean] `true` or `false`
    #
    # @see http://www.w3.org/TR/rdf-sparql-query/#func-RDFterm-equal
    # @see http://www.w3.org/TR/rdf-concepts/#section-Literal-Equality
    def ==(other)
      case other
      when Literal
        case
        when self.eql?(other)
          true
        when self.has_language? && self.language.to_s.downcase == other.language.to_s.downcase
          # Literals with languages can compare if languages are identical
          self.value == other.value
        when self.simple? && other.simple?
          self.value == other.value
        when other.comperable_datatype?(self) || self.comperable_datatype?(other)
          # Comparing plain with undefined datatypes does not generate an error, but returns false
          # From data-r2/expr-equal/eq-2-2.
          false
        else
          type_error("unable to determine whether #{self.inspect} and #{other.inspect} are equivalent")
        end
      when String
        self.plain? && self.value.eql?(other)
      else false
      end
    end
    alias_method :===, :==

    ##
    # Returns `true` if this is a plain literal.
    #
    # @return [Boolean] `true` or `false`
    # @see http://www.w3.org/TR/rdf-concepts/#dfn-plain-literal
    def plain?
      datatype == RDF::XSD.string
    end
    alias_method :simple?, :plain?

    ##
    # Returns `true` if this is a language-tagged literal.
    #
    # @return [Boolean] `true` or `false`
    # @see http://www.w3.org/TR/rdf-concepts/#dfn-plain-literal
    def has_language?
      datatype == RDF.langString
    end
    alias_method :language?, :has_language?

    ##
    # Returns `true` if this is a datatyped literal.
    #
    # For historical reasons, this excludes xsd:string and rdf:langString
    #
    # @return [Boolean] `true` or `false`
    # @see http://www.w3.org/TR/rdf-concepts/#dfn-typed-literal
    def has_datatype?
      !plain? && !language?
    end
    alias_method :datatype?,  :has_datatype?
    alias_method :typed?,     :has_datatype?
    alias_method :datatyped?, :has_datatype?

    ##
    # Returns `true` if the value adheres to the defined grammar of the
    # datatype.
    #
    # @return [Boolean] `true` or `false`
    # @since  0.2.1
    def valid?
      grammar = self.class.const_get(:GRAMMAR) rescue nil
      grammar.nil? || !!(value =~ grammar)
    end

    ##
    # Validates the value using {RDF::Value#valid?}, raising an error if the value is
    # invalid.
    #
    # @return [RDF::Literal] `self`
    # @raise  [ArgumentError] if the value is invalid
    # @since  0.2.1
    def validate!
      raise ArgumentError, "#{to_s.inspect} is not a valid <#{datatype.to_s}> literal" if invalid?
      self
    end

    ##
    # Returns `true` if the literal has a datatype and the comparison should
    # return false instead of raise a type error.
    #
    # This behavior is intuited from SPARQL data-r2/expr-equal/eq-2-2
    # @return [Boolean]
    def comperable_datatype?(other)
      return false unless self.plain? || self.has_language?

      case other
      when RDF::Literal::Numeric, RDF::Literal::Boolean,
           RDF::Literal::Date, RDF::Literal::Time, RDF::Literal::DateTime
        # Invald types can be compared without raising a TypeError if literal has a language (open-eq-08)
        !other.valid? && self.has_language?
      else
        # An unknown datatype may not be used for comparison, unless it has a language? (open-eq-8)
        self.has_language?
      end
    end

    ##
    # Returns a copy of this literal converted into its canonical lexical
    # representation.
    #
    # Subclasses should override `#canonicalize!` as needed and appropriate,
    # not this method.
    #
    # @return [RDF::Literal]
    # @since  0.2.1
    def canonicalize
      self.dup.canonicalize!
    end

    ##
    # Converts this literal into its canonical lexical representation.
    #
    # Subclasses should override this as needed and appropriate.
    #
    # @return [RDF::Literal] `self`
    # @since  0.3.0
    def canonicalize!
      @language = @language.to_s.downcase.to_sym if @language
      self
    end

    ##
    # Returns the base representation of this URI.
    #
    # @return [Sring]
    def to_base
      text = %("#{escape(value)}")
      text << "@#{language}" if has_language?
      text << "^^#{datatype.to_base}" if has_datatype?
      text
    end

    ##
    # Returns the value as a string.
    #
    # @return [String]
    def to_s
      @object.to_s
    end

    ##
    # Returns a developer-friendly representation of `self`.
    #
    # @return [String]
    def inspect
      sprintf("#<%s:%#0x(%s)>", self.class.name, __id__, RDF::NTriples.serialize(self))
    end
  end # Literal
end # RDF<|MERGE_RESOLUTION|>--- conflicted
+++ resolved
@@ -132,14 +132,6 @@
     # depending on if there is language
     #
     # @param  [Object] value
-<<<<<<< HEAD
-    # @option options [Symbol] :language (nil)
-    # @option options [URI]    :datatype (nil)
-    # @raise [ArgumentError]
-    #   if there is a language and datatype is no rdf:langString
-    # @see http://www.w3.org/TR/rdf11-concepts/#section-Graph-Literal
-    # @see http://www.w3.org/TR/rdf11-concepts/#section-Datatypes
-=======
     # @option options [Symbol]  :language (nil)
     # @option options [String]  :lexical (nil)
     #   Supplied lexical representation of this literal,
@@ -148,7 +140,10 @@
     # @option options [URI]     :datatype (nil)
     # @option options [Boolean] :validate (false)
     # @option options [Boolean] :canonicalize (false)
->>>>>>> d8925eeb
+    # @raise [ArgumentError]
+    #   if there is a language and datatype is no rdf:langString
+    # @see http://www.w3.org/TR/rdf11-concepts/#section-Graph-Literal
+    # @see http://www.w3.org/TR/rdf11-concepts/#section-Datatypes
     def initialize(value, options = {})
       @object   = value
       @string   = options[:lexical] if options[:lexical]
